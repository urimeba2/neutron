# Copyright (c) 2013 OpenStack Foundation
# All Rights Reserved.
#
#    Licensed under the Apache License, Version 2.0 (the "License"); you may
#    not use this file except in compliance with the License. You may obtain
#    a copy of the License at
#
#         http://www.apache.org/licenses/LICENSE-2.0
#
#    Unless required by applicable law or agreed to in writing, software
#    distributed under the License is distributed on an "AS IS" BASIS, WITHOUT
#    WARRANTIES OR CONDITIONS OF ANY KIND, either express or implied. See the
#    License for the specific language governing permissions and limitations
#    under the License.

from eventlet import greenthread
from oslo_config import cfg
from oslo_db import api as oslo_db_api
from oslo_db import exception as os_db_exception
from oslo_log import helpers as log_helpers
from oslo_log import log
from oslo_serialization import jsonutils
from oslo_utils import excutils
from oslo_utils import importutils
from oslo_utils import uuidutils
from sqlalchemy import exc as sql_exc
from sqlalchemy.orm import exc as sa_exc

from neutron.agent import securitygroups_rpc as sg_rpc
from neutron.api.rpc.agentnotifiers import dhcp_rpc_agent_api
from neutron.api.rpc.handlers import dhcp_rpc
from neutron.api.rpc.handlers import dvr_rpc
from neutron.api.rpc.handlers import metadata_rpc
from neutron.api.rpc.handlers import resources_rpc
from neutron.api.rpc.handlers import securitygroups_rpc
from neutron.api.v2 import attributes
from neutron.callbacks import events
from neutron.callbacks import exceptions
from neutron.callbacks import registry
from neutron.callbacks import resources
from neutron.common import constants as const
from neutron.common import exceptions as exc
from neutron.common import ipv6_utils
from neutron.common import rpc as n_rpc
from neutron.common import topics
from neutron.common import utils
from neutron.db import address_scope_db
from neutron.db import agents_db
from neutron.db import agentschedulers_db
from neutron.db import allowedaddresspairs_db as addr_pair_db
from neutron.db import api as db_api
from neutron.db import db_base_plugin_v2
from neutron.db import dvr_mac_db
from neutron.db import external_net_db
from neutron.db import extradhcpopt_db
from neutron.db import models_v2
from neutron.db import netmtu_db
from neutron.db.quota import driver  # noqa
from neutron.db import securitygroups_db
from neutron.db import securitygroups_rpc_base as sg_db_rpc
from neutron.db import vlantransparent_db
from neutron.extensions import allowedaddresspairs as addr_pair
from neutron.extensions import extra_dhcp_opt as edo_ext
from neutron.extensions import portbindings
from neutron.extensions import portsecurity as psec
from neutron.extensions import providernet as provider
from neutron.extensions import vlantransparent
from neutron.i18n import _LE, _LI, _LW
from neutron import manager
from neutron.plugins.common import constants as service_constants
from neutron.plugins.ml2.common import exceptions as ml2_exc
from neutron.plugins.ml2 import config  # noqa
from neutron.plugins.ml2 import db
from neutron.plugins.ml2 import driver_api as api
from neutron.plugins.ml2 import driver_context
from neutron.plugins.ml2 import managers
from neutron.plugins.ml2 import models
from neutron.plugins.ml2 import rpc
<<<<<<< HEAD
from neutron.quota import resource_registry
=======
from neutron.services.qos import qos_consts
>>>>>>> b0275b6f

LOG = log.getLogger(__name__)

MAX_BIND_TRIES = 10


class Ml2Plugin(db_base_plugin_v2.NeutronDbPluginV2,
                dvr_mac_db.DVRDbMixin,
                external_net_db.External_net_db_mixin,
                sg_db_rpc.SecurityGroupServerRpcMixin,
                agentschedulers_db.DhcpAgentSchedulerDbMixin,
                addr_pair_db.AllowedAddressPairsMixin,
                vlantransparent_db.Vlantransparent_db_mixin,
                extradhcpopt_db.ExtraDhcpOptMixin,
                netmtu_db.Netmtu_db_mixin,
                address_scope_db.AddressScopeDbMixin):

    """Implement the Neutron L2 abstractions using modules.

    Ml2Plugin is a Neutron plugin based on separately extensible sets
    of network types and mechanisms for connecting to networks of
    those types. The network types and mechanisms are implemented as
    drivers loaded via Python entry points. Networks can be made up of
    multiple segments (not yet fully implemented).
    """

    # This attribute specifies whether the plugin supports or not
    # bulk/pagination/sorting operations. Name mangling is used in
    # order to ensure it is qualified by class
    __native_bulk_support = True
    __native_pagination_support = True
    __native_sorting_support = True

    # List of supported extensions
    _supported_extension_aliases = ["provider", "external-net", "binding",
                                    "quotas", "security-group", "agent",
                                    "dhcp_agent_scheduler",
                                    "multi-provider", "allowed-address-pairs",
                                    "extra_dhcp_opt", "subnet_allocation",
                                    "net-mtu", "vlan-transparent",
                                    "address-scope"]

    @property
    def supported_extension_aliases(self):
        if not hasattr(self, '_aliases'):
            aliases = self._supported_extension_aliases[:]
            aliases += self.extension_manager.extension_aliases()
            sg_rpc.disable_security_group_extension_by_config(aliases)
            vlantransparent.disable_extension_by_config(aliases)
            self._aliases = aliases
        return self._aliases

    @resource_registry.tracked_resources(
        network=models_v2.Network,
        port=models_v2.Port,
        subnet=models_v2.Subnet,
        subnetpool=models_v2.SubnetPool,
        security_group=securitygroups_db.SecurityGroup,
        security_group_rule=securitygroups_db.SecurityGroupRule)
    def __init__(self):
        # First load drivers, then initialize DB, then initialize drivers
        self.type_manager = managers.TypeManager()
        self.extension_manager = managers.ExtensionManager()
        self.mechanism_manager = managers.MechanismManager()
        super(Ml2Plugin, self).__init__()
        self.type_manager.initialize()
        self.extension_manager.initialize()
        self.mechanism_manager.initialize()

        self._setup_rpc()
        self._setup_dhcp()
        LOG.info(_LI("Modular L2 Plugin initialization complete"))

    def _setup_rpc(self):
        """Initialize components to support agent communication."""
        self.notifier = rpc.AgentNotifierApi(topics.AGENT)
        self.agent_notifiers[const.AGENT_TYPE_DHCP] = (
            dhcp_rpc_agent_api.DhcpAgentNotifyAPI()
        )
        self.endpoints = [
            rpc.RpcCallbacks(self.notifier, self.type_manager),
            securitygroups_rpc.SecurityGroupServerRpcCallback(),
            dvr_rpc.DVRServerRpcCallback(),
            dhcp_rpc.DhcpRpcCallback(),
            agents_db.AgentExtRpcCallback(),
            metadata_rpc.MetadataRpcCallback(),
            resources_rpc.ResourcesServerRpcCallback()
        ]

    def _setup_dhcp(self):
        """Initialize components to support DHCP."""
        self.network_scheduler = importutils.import_object(
            cfg.CONF.network_scheduler_driver
        )
        self.start_periodic_dhcp_agent_status_check()

    @property
    def supported_qos_rule_types(self):
        return self.mechanism_manager.supported_qos_rule_types

    @log_helpers.log_method_call
    def start_rpc_listeners(self):
        """Start the RPC loop to let the plugin communicate with agents."""
        self.topic = topics.PLUGIN
        self.conn = n_rpc.create_connection(new=True)
        self.conn.create_consumer(self.topic, self.endpoints, fanout=False)
        return self.conn.consume_in_threads()

    def _filter_nets_provider(self, context, networks, filters):
        return [network
                for network in networks
                if self.type_manager.network_matches_filters(network, filters)
                ]

    def _get_host_port_if_changed(self, mech_context, attrs):
        binding = mech_context._binding
        host = attrs and attrs.get(portbindings.HOST_ID)
        if (attributes.is_attr_set(host) and binding.host != host):
            return mech_context.current

    def _check_mac_update_allowed(self, orig_port, port, binding):
        unplugged_types = (portbindings.VIF_TYPE_BINDING_FAILED,
                           portbindings.VIF_TYPE_UNBOUND)
        new_mac = port.get('mac_address')
        mac_change = (new_mac is not None and
                      orig_port['mac_address'] != new_mac)
        if (mac_change and binding.vif_type not in unplugged_types):
            raise exc.PortBound(port_id=orig_port['id'],
                                vif_type=binding.vif_type,
                                old_mac=orig_port['mac_address'],
                                new_mac=port['mac_address'])
        return mac_change

    def _process_port_binding(self, mech_context, attrs):
        session = mech_context._plugin_context.session
        binding = mech_context._binding
        port = mech_context.current
        port_id = port['id']
        changes = False

        host = attributes.ATTR_NOT_SPECIFIED
        if attrs and portbindings.HOST_ID in attrs:
            host = attrs.get(portbindings.HOST_ID) or ''

        original_host = binding.host
        if (attributes.is_attr_set(host) and
            original_host != host):
            binding.host = host
            changes = True

        vnic_type = attrs and attrs.get(portbindings.VNIC_TYPE)
        if (attributes.is_attr_set(vnic_type) and
            binding.vnic_type != vnic_type):
            binding.vnic_type = vnic_type
            changes = True

        # treat None as clear of profile.
        profile = None
        if attrs and portbindings.PROFILE in attrs:
            profile = attrs.get(portbindings.PROFILE) or {}

        if profile not in (None, attributes.ATTR_NOT_SPECIFIED,
                           self._get_profile(binding)):
            binding.profile = jsonutils.dumps(profile)
            if len(binding.profile) > models.BINDING_PROFILE_LEN:
                msg = _("binding:profile value too large")
                raise exc.InvalidInput(error_message=msg)
            changes = True

        # Unbind the port if needed.
        if changes:
            binding.vif_type = portbindings.VIF_TYPE_UNBOUND
            binding.vif_details = ''
            db.clear_binding_levels(session, port_id, original_host)
            mech_context._clear_binding_levels()

        if port['device_owner'] == const.DEVICE_OWNER_DVR_INTERFACE:
            binding.vif_type = portbindings.VIF_TYPE_UNBOUND
            binding.vif_details = ''
            db.clear_binding_levels(session, port_id, original_host)
            mech_context._clear_binding_levels()
            binding.host = ''

        self._update_port_dict_binding(port, binding)
        return changes

    def _bind_port_if_needed(self, context, allow_notify=False,
                             need_notify=False):
        plugin_context = context._plugin_context
        port_id = context.current['id']

        # Since the mechanism driver bind_port() calls must be made
        # outside a DB transaction locking the port state, it is
        # possible (but unlikely) that the port's state could change
        # concurrently while these calls are being made. If another
        # thread or process succeeds in binding the port before this
        # thread commits its results, the already committed results are
        # used. If attributes such as binding:host_id,
        # binding:profile, or binding:vnic_type are updated
        # concurrently, this loop retries binding using the new
        # values.
        count = 0
        while True:
            # First, determine whether it is necessary and possible to
            # bind the port.
            binding = context._binding
            if (binding.vif_type != portbindings.VIF_TYPE_UNBOUND
                or not binding.host):
                # We either don't need to bind the port, or can't, so
                # notify if needed and return.
                if allow_notify and need_notify:
                    self._notify_port_updated(context)
                return context

            # Limit binding attempts to avoid any possibility of
            # infinite looping and to ensure an error is logged
            # instead. This does not need to be tunable because no
            # more than a couple attempts should ever be required in
            # normal operation. Log at info level if not 1st attempt.
            count += 1
            if count > MAX_BIND_TRIES:
                LOG.error(_LE("Failed to commit binding results for %(port)s "
                              "after %(max)s tries"),
                          {'port': port_id, 'max': MAX_BIND_TRIES})
                return context
            if count > 1:
                greenthread.sleep(0)  # yield
                LOG.info(_LI("Attempt %(count)s to bind port %(port)s"),
                         {'count': count, 'port': port_id})

            # The port isn't already bound and the necessary
            # information is available, so attempt to bind the port.
            bind_context = self._bind_port(context)

            # Now try to commit result of attempting to bind the port.
            new_context, did_commit = self._commit_port_binding(
                plugin_context, port_id, binding, bind_context)
            if not new_context:
                # The port has been deleted concurrently, so just
                # return the unbound result from the initial
                # transaction that completed before the deletion.
                LOG.debug("Port %s has been deleted concurrently",
                          port_id)
                return context
            # Need to notify if we succeed and our results were
            # committed.
            if did_commit and (new_context._binding.vif_type !=
                               portbindings.VIF_TYPE_BINDING_FAILED):
                need_notify = True
            context = new_context

    def _bind_port(self, orig_context):
        # Construct a new PortContext from the one from the previous
        # transaction.
        port = orig_context.current
        orig_binding = orig_context._binding
        new_binding = models.PortBinding(
            host=orig_binding.host,
            vnic_type=orig_binding.vnic_type,
            profile=orig_binding.profile,
            vif_type=portbindings.VIF_TYPE_UNBOUND,
            vif_details=''
        )
        self._update_port_dict_binding(port, new_binding)
        new_context = driver_context.PortContext(
            self, orig_context._plugin_context, port,
            orig_context.network.current, new_binding, None)

        # Attempt to bind the port and return the context with the
        # result.
        self.mechanism_manager.bind_port(new_context)
        return new_context

    def _commit_port_binding(self, plugin_context, port_id, orig_binding,
                             new_context):
        session = plugin_context.session
        new_binding = new_context._binding

        # After we've attempted to bind the port, we begin a
        # transaction, get the current port state, and decide whether
        # to commit the binding results.
        with session.begin(subtransactions=True):
            # Get the current port state and build a new PortContext
            # reflecting this state as original state for subsequent
            # mechanism driver update_port_*commit() calls.
            port_db, cur_binding = db.get_locked_port_and_binding(session,
                                                                  port_id)
            if not port_db:
                # The port has been deleted concurrently.
                return (None, None)
            oport = self._make_port_dict(port_db)
            port = self._make_port_dict(port_db)
            network = new_context.network.current
            if port['device_owner'] == const.DEVICE_OWNER_DVR_INTERFACE:
                # REVISIT(rkukura): The PortBinding instance from the
                # ml2_port_bindings table, returned as cur_binding
                # from db.get_locked_port_and_binding() above, is
                # currently not used for DVR distributed ports, and is
                # replaced here with the DVRPortBinding instance from
                # the ml2_dvr_port_bindings table specific to the host
                # on which the distributed port is being bound. It
                # would be possible to optimize this code to avoid
                # fetching the PortBinding instance in the DVR case,
                # and even to avoid creating the unused entry in the
                # ml2_port_bindings table. But the upcoming resolution
                # for bug 1367391 will eliminate the
                # ml2_dvr_port_bindings table, use the
                # ml2_port_bindings table to store non-host-specific
                # fields for both distributed and non-distributed
                # ports, and introduce a new ml2_port_binding_hosts
                # table for the fields that need to be host-specific
                # in the distributed case. Since the PortBinding
                # instance will then be needed, it does not make sense
                # to optimize this code to avoid fetching it.
                cur_binding = db.get_dvr_port_binding_by_host(
                    session, port_id, orig_binding.host)
            cur_context = driver_context.PortContext(
                self, plugin_context, port, network, cur_binding, None,
                original_port=oport)

            # Commit our binding results only if port has not been
            # successfully bound concurrently by another thread or
            # process and no binding inputs have been changed.
            commit = ((cur_binding.vif_type in
                       [portbindings.VIF_TYPE_UNBOUND,
                        portbindings.VIF_TYPE_BINDING_FAILED]) and
                      orig_binding.host == cur_binding.host and
                      orig_binding.vnic_type == cur_binding.vnic_type and
                      orig_binding.profile == cur_binding.profile)

            if commit:
                # Update the port's binding state with our binding
                # results.
                cur_binding.vif_type = new_binding.vif_type
                cur_binding.vif_details = new_binding.vif_details
                db.clear_binding_levels(session, port_id, cur_binding.host)
                db.set_binding_levels(session, new_context._binding_levels)
                cur_context._binding_levels = new_context._binding_levels

                # Update PortContext's port dictionary to reflect the
                # updated binding state.
                self._update_port_dict_binding(port, cur_binding)

                # Update the port status if requested by the bound driver.
                if (new_context._binding_levels and
                    new_context._new_port_status):
                    port_db.status = new_context._new_port_status
                    port['status'] = new_context._new_port_status

                # Call the mechanism driver precommit methods, commit
                # the results, and call the postcommit methods.
                self.mechanism_manager.update_port_precommit(cur_context)
        if commit:
            self.mechanism_manager.update_port_postcommit(cur_context)

        # Continue, using the port state as of the transaction that
        # just finished, whether that transaction committed new
        # results or discovered concurrent port state changes.
        return (cur_context, commit)

    def _update_port_dict_binding(self, port, binding):
        port[portbindings.VNIC_TYPE] = binding.vnic_type
        port[portbindings.PROFILE] = self._get_profile(binding)
        if port['device_owner'] == const.DEVICE_OWNER_DVR_INTERFACE:
            port[portbindings.HOST_ID] = ''
            port[portbindings.VIF_TYPE] = portbindings.VIF_TYPE_DISTRIBUTED
            port[portbindings.VIF_DETAILS] = {}
        else:
            port[portbindings.HOST_ID] = binding.host
            port[portbindings.VIF_TYPE] = binding.vif_type
            port[portbindings.VIF_DETAILS] = self._get_vif_details(binding)

    def _get_vif_details(self, binding):
        if binding.vif_details:
            try:
                return jsonutils.loads(binding.vif_details)
            except Exception:
                LOG.error(_LE("Serialized vif_details DB value '%(value)s' "
                              "for port %(port)s is invalid"),
                          {'value': binding.vif_details,
                           'port': binding.port_id})
        return {}

    def _get_profile(self, binding):
        if binding.profile:
            try:
                return jsonutils.loads(binding.profile)
            except Exception:
                LOG.error(_LE("Serialized profile DB value '%(value)s' for "
                              "port %(port)s is invalid"),
                          {'value': binding.profile,
                           'port': binding.port_id})
        return {}

    def _ml2_extend_port_dict_binding(self, port_res, port_db):
        # None when called during unit tests for other plugins.
        if port_db.port_binding:
            self._update_port_dict_binding(port_res, port_db.port_binding)

    db_base_plugin_v2.NeutronDbPluginV2.register_dict_extend_funcs(
        attributes.PORTS, ['_ml2_extend_port_dict_binding'])

    # Register extend dict methods for network and port resources.
    # Each mechanism driver that supports extend attribute for the resources
    # can add those attribute to the result.
    db_base_plugin_v2.NeutronDbPluginV2.register_dict_extend_funcs(
               attributes.NETWORKS, ['_ml2_md_extend_network_dict'])
    db_base_plugin_v2.NeutronDbPluginV2.register_dict_extend_funcs(
               attributes.PORTS, ['_ml2_md_extend_port_dict'])
    db_base_plugin_v2.NeutronDbPluginV2.register_dict_extend_funcs(
               attributes.SUBNETS, ['_ml2_md_extend_subnet_dict'])

    def _ml2_md_extend_network_dict(self, result, netdb):
        session = db_api.get_session()
        with session.begin(subtransactions=True):
            self.extension_manager.extend_network_dict(session, netdb, result)

    def _ml2_md_extend_port_dict(self, result, portdb):
        session = db_api.get_session()
        with session.begin(subtransactions=True):
            self.extension_manager.extend_port_dict(session, portdb, result)

    def _ml2_md_extend_subnet_dict(self, result, subnetdb):
        session = db_api.get_session()
        with session.begin(subtransactions=True):
            self.extension_manager.extend_subnet_dict(
                session, subnetdb, result)

    # Note - The following hook methods have "ml2" in their names so
    # that they are not called twice during unit tests due to global
    # registration of hooks in portbindings_db.py used by other
    # plugins.

    def _ml2_port_model_hook(self, context, original_model, query):
        query = query.outerjoin(models.PortBinding,
                                (original_model.id ==
                                 models.PortBinding.port_id))
        return query

    def _ml2_port_result_filter_hook(self, query, filters):
        values = filters and filters.get(portbindings.HOST_ID, [])
        if not values:
            return query
        return query.filter(models.PortBinding.host.in_(values))

    db_base_plugin_v2.NeutronDbPluginV2.register_model_query_hook(
        models_v2.Port,
        "ml2_port_bindings",
        '_ml2_port_model_hook',
        None,
        '_ml2_port_result_filter_hook')

    def _notify_port_updated(self, mech_context):
        port = mech_context.current
        segment = mech_context.bottom_bound_segment
        if not segment:
            # REVISIT(rkukura): This should notify agent to unplug port
            network = mech_context.network.current
            LOG.warning(_LW("In _notify_port_updated(), no bound segment for "
                            "port %(port_id)s on network %(network_id)s"),
                        {'port_id': port['id'],
                         'network_id': network['id']})
            return
        self.notifier.port_update(mech_context._plugin_context, port,
                                  segment[api.NETWORK_TYPE],
                                  segment[api.SEGMENTATION_ID],
                                  segment[api.PHYSICAL_NETWORK])

    def _delete_objects(self, context, resource, objects):
        delete_op = getattr(self, 'delete_%s' % resource)
        for obj in objects:
            try:
                delete_op(context, obj['result']['id'])
            except KeyError:
                LOG.exception(_LE("Could not find %s to delete."),
                              resource)
            except Exception:
                LOG.exception(_LE("Could not delete %(res)s %(id)s."),
                              {'res': resource,
                               'id': obj['result']['id']})

    def _create_bulk_ml2(self, resource, context, request_items):
        objects = []
        collection = "%ss" % resource
        items = request_items[collection]
        try:
            with context.session.begin(subtransactions=True):
                obj_creator = getattr(self, '_create_%s_db' % resource)
                for item in items:
                    attrs = item[resource]
                    result, mech_context = obj_creator(context, item)
                    objects.append({'mech_context': mech_context,
                                    'result': result,
                                    'attributes': attrs})

        except Exception:
            with excutils.save_and_reraise_exception():
                LOG.exception(_LE("An exception occurred while creating "
                                  "the %(resource)s:%(item)s"),
                              {'resource': resource, 'item': item})

        try:
            postcommit_op = getattr(self.mechanism_manager,
                                    'create_%s_postcommit' % resource)
            for obj in objects:
                postcommit_op(obj['mech_context'])
            return objects
        except ml2_exc.MechanismDriverError:
            with excutils.save_and_reraise_exception():
                resource_ids = [res['result']['id'] for res in objects]
                LOG.exception(_LE("mechanism_manager.create_%(res)s"
                                  "_postcommit failed for %(res)s: "
                                  "'%(failed_id)s'. Deleting "
                                  "%(res)ss %(resource_ids)s"),
                              {'res': resource,
                               'failed_id': obj['result']['id'],
                               'resource_ids': ', '.join(resource_ids)})
                self._delete_objects(context, resource, objects)

    def _create_network_db(self, context, network):
        net_data = network[attributes.NETWORK]
        tenant_id = self._get_tenant_id_for_create(context, net_data)
        session = context.session
        with session.begin(subtransactions=True):
            self._ensure_default_security_group(context, tenant_id)
            result = super(Ml2Plugin, self).create_network(context, network)
            self.extension_manager.process_create_network(context, net_data,
                                                          result)
            self._process_l3_create(context, result, net_data)
            net_data['id'] = result['id']
            self.type_manager.create_network_segments(context, net_data,
                                                      tenant_id)
            self.type_manager.extend_network_dict_provider(context, result)
            mech_context = driver_context.NetworkContext(self, context,
                                                         result)
            self.mechanism_manager.create_network_precommit(mech_context)

            if net_data.get(api.MTU, 0) > 0:
                res = super(Ml2Plugin, self).update_network(context,
                    result['id'], {'network': {api.MTU: net_data[api.MTU]}})
                result[api.MTU] = res.get(api.MTU, 0)

        return result, mech_context

    @oslo_db_api.wrap_db_retry(max_retries=db_api.MAX_RETRIES,
                               retry_on_request=True)
    def _create_network_with_retries(self, context, network):
        return self._create_network_db(context, network)

    def create_network(self, context, network):
        result, mech_context = self._create_network_with_retries(context,
                                                                 network)
        self._notify_registry(
            resources.NETWORK, events.AFTER_CREATE, context, result)
        try:
            self.mechanism_manager.create_network_postcommit(mech_context)
        except ml2_exc.MechanismDriverError:
            with excutils.save_and_reraise_exception():
                LOG.error(_LE("mechanism_manager.create_network_postcommit "
                              "failed, deleting network '%s'"), result['id'])
                self.delete_network(context, result['id'])

        return result

    def create_network_bulk(self, context, networks):
        objects = self._create_bulk_ml2(attributes.NETWORK, context, networks)

        for obj in objects:
            self._notify_registry(resources.NETWORK,
                                  events.AFTER_CREATE,
                                  context,
                                  obj)
        return [obj['result'] for obj in objects]

    def update_network(self, context, id, network):
        net_data = network[attributes.NETWORK]
        provider._raise_if_updates_provider_attributes(net_data)

        session = context.session
        with session.begin(subtransactions=True):
            original_network = super(Ml2Plugin, self).get_network(context, id)
            updated_network = super(Ml2Plugin, self).update_network(context,
                                                                    id,
                                                                    network)
            self.extension_manager.process_update_network(context, net_data,
                                                          updated_network)
            self._process_l3_update(context, updated_network, net_data)
            self.type_manager.extend_network_dict_provider(context,
                                                           updated_network)
            mech_context = driver_context.NetworkContext(
                self, context, updated_network,
                original_network=original_network)
            self.mechanism_manager.update_network_precommit(mech_context)

        # Notifications must be sent after the above transaction is complete
        self._notify_registry(
            resources.NETWORK, events.AFTER_UPDATE, context, updated_network)

        # TODO(apech) - handle errors raised by update_network, potentially
        # by re-calling update_network with the previous attributes. For
        # now the error is propogated to the caller, which is expected to
        # either undo/retry the operation or delete the resource.
        self.mechanism_manager.update_network_postcommit(mech_context)
        return updated_network

    def get_network(self, context, id, fields=None):
        session = context.session
        with session.begin(subtransactions=True):
            result = super(Ml2Plugin, self).get_network(context, id, None)
            self.type_manager.extend_network_dict_provider(context, result)

        return self._fields(result, fields)

    def get_networks(self, context, filters=None, fields=None,
                     sorts=None, limit=None, marker=None, page_reverse=False):
        session = context.session
        with session.begin(subtransactions=True):
            nets = super(Ml2Plugin,
                         self).get_networks(context, filters, None, sorts,
                                            limit, marker, page_reverse)
            for net in nets:
                self.type_manager.extend_network_dict_provider(context, net)

            nets = self._filter_nets_provider(context, nets, filters)

        return [self._fields(net, fields) for net in nets]

    def _delete_ports(self, context, ports):
        for port in ports:
            try:
                self.delete_port(context, port.id)
            except (exc.PortNotFound, sa_exc.ObjectDeletedError):
                context.session.expunge(port)
                # concurrent port deletion can be performed by
                # release_dhcp_port caused by concurrent subnet_delete
                LOG.info(_LI("Port %s was deleted concurrently"), port.id)
            except Exception:
                with excutils.save_and_reraise_exception():
                    LOG.exception(_LE("Exception auto-deleting port %s"),
                                  port.id)

    def _delete_subnets(self, context, subnets):
        for subnet in subnets:
            try:
                self.delete_subnet(context, subnet.id)
            except (exc.SubnetNotFound, sa_exc.ObjectDeletedError):
                context.session.expunge(subnet)
                LOG.info(_LI("Subnet %s was deleted concurrently"),
                         subnet.id)
            except Exception:
                with excutils.save_and_reraise_exception():
                    LOG.exception(_LE("Exception auto-deleting subnet %s"),
                                  subnet.id)

    def delete_network(self, context, id):
        # REVISIT(rkukura) The super(Ml2Plugin, self).delete_network()
        # function is not used because it auto-deletes ports and
        # subnets from the DB without invoking the derived class's
        # delete_port() or delete_subnet(), preventing mechanism
        # drivers from being called. This approach should be revisited
        # when the API layer is reworked during icehouse.

        LOG.debug("Deleting network %s", id)
        session = context.session
        while True:
            try:
                # REVISIT: Serialize this operation with a semaphore
                # to prevent deadlock waiting to acquire a DB lock
                # held by another thread in the same process, leading
                # to 'lock wait timeout' errors.
                #
                # Process L3 first, since, depending on the L3 plugin, it may
                # involve sending RPC notifications, and/or calling delete_port
                # on this plugin.
                # Additionally, a rollback may not be enough to undo the
                # deletion of a floating IP with certain L3 backends.
                self._process_l3_delete(context, id)
                # Using query().with_lockmode isn't necessary. Foreign-key
                # constraints prevent deletion if concurrent creation happens.
                with session.begin(subtransactions=True):
                    # Get ports to auto-delete.
                    ports = (session.query(models_v2.Port).
                             enable_eagerloads(False).
                             filter_by(network_id=id).all())
                    LOG.debug("Ports to auto-delete: %s", ports)
                    only_auto_del = all(p.device_owner
                                        in db_base_plugin_v2.
                                        AUTO_DELETE_PORT_OWNERS
                                        for p in ports)
                    if not only_auto_del:
                        LOG.debug("Tenant-owned ports exist")
                        raise exc.NetworkInUse(net_id=id)

                    # Get subnets to auto-delete.
                    subnets = (session.query(models_v2.Subnet).
                               enable_eagerloads(False).
                               filter_by(network_id=id).all())
                    LOG.debug("Subnets to auto-delete: %s", subnets)

                    if not (ports or subnets):
                        network = self.get_network(context, id)
                        mech_context = driver_context.NetworkContext(self,
                                                                     context,
                                                                     network)
                        self.mechanism_manager.delete_network_precommit(
                            mech_context)

                        self.type_manager.release_network_segments(session, id)
                        record = self._get_network(context, id)
                        LOG.debug("Deleting network record %s", record)
                        session.delete(record)

                        # The segment records are deleted via cascade from the
                        # network record, so explicit removal is not necessary.
                        LOG.debug("Committing transaction")
                        break
            except os_db_exception.DBError as e:
                with excutils.save_and_reraise_exception() as ctxt:
                    if isinstance(e.inner_exception, sql_exc.IntegrityError):
                        ctxt.reraise = False
                        LOG.warning(_LW("A concurrent port creation has "
                                        "occurred"))
                        continue
            self._delete_ports(context, ports)
            self._delete_subnets(context, subnets)

        try:
            self.mechanism_manager.delete_network_postcommit(mech_context)
        except ml2_exc.MechanismDriverError:
            # TODO(apech) - One or more mechanism driver failed to
            # delete the network.  Ideally we'd notify the caller of
            # the fact that an error occurred.
            LOG.error(_LE("mechanism_manager.delete_network_postcommit"
                          " failed"))
        self.notifier.network_delete(context, id)

    def _create_subnet_db(self, context, subnet):
        session = context.session
        with session.begin(subtransactions=True):
            result = super(Ml2Plugin, self).create_subnet(context, subnet)
            self.extension_manager.process_create_subnet(
                context, subnet[attributes.SUBNET], result)
            mech_context = driver_context.SubnetContext(self, context, result)
            self.mechanism_manager.create_subnet_precommit(mech_context)

        return result, mech_context

    def create_subnet(self, context, subnet):
        result, mech_context = self._create_subnet_db(context, subnet)
        try:
            self.mechanism_manager.create_subnet_postcommit(mech_context)
        except ml2_exc.MechanismDriverError:
            with excutils.save_and_reraise_exception():
                LOG.error(_LE("mechanism_manager.create_subnet_postcommit "
                              "failed, deleting subnet '%s'"), result['id'])
                self.delete_subnet(context, result['id'])
        return result

    def create_subnet_bulk(self, context, subnets):
        objects = self._create_bulk_ml2(attributes.SUBNET, context, subnets)
        return [obj['result'] for obj in objects]

    def update_subnet(self, context, id, subnet):
        session = context.session
        with session.begin(subtransactions=True):
            original_subnet = super(Ml2Plugin, self).get_subnet(context, id)
            updated_subnet = super(Ml2Plugin, self).update_subnet(
                context, id, subnet)
            self.extension_manager.process_update_subnet(
                context, subnet[attributes.SUBNET], updated_subnet)
            mech_context = driver_context.SubnetContext(
                self, context, updated_subnet, original_subnet=original_subnet)
            self.mechanism_manager.update_subnet_precommit(mech_context)

        # TODO(apech) - handle errors raised by update_subnet, potentially
        # by re-calling update_subnet with the previous attributes. For
        # now the error is propogated to the caller, which is expected to
        # either undo/retry the operation or delete the resource.
        self.mechanism_manager.update_subnet_postcommit(mech_context)
        return updated_subnet

    @oslo_db_api.wrap_db_retry(max_retries=db_api.MAX_RETRIES,
                               retry_on_request=True)
    def delete_subnet(self, context, id):
        # REVISIT(rkukura) The super(Ml2Plugin, self).delete_subnet()
        # function is not used because it deallocates the subnet's addresses
        # from ports in the DB without invoking the derived class's
        # update_port(), preventing mechanism drivers from being called.
        # This approach should be revisited when the API layer is reworked
        # during icehouse.

        LOG.debug("Deleting subnet %s", id)
        session = context.session
        while True:
            with session.begin(subtransactions=True):
                record = self._get_subnet(context, id)
                subnet = self._make_subnet_dict(record, None, context=context)
                qry_allocated = (session.query(models_v2.IPAllocation).
                                 filter_by(subnet_id=id).
                                 join(models_v2.Port))
                is_auto_addr_subnet = ipv6_utils.is_auto_address_subnet(subnet)
                # Remove network owned ports, and delete IP allocations
                # for IPv6 addresses which were automatically generated
                # via SLAAC
                if is_auto_addr_subnet:
                    self._subnet_check_ip_allocations_internal_router_ports(
                            context, id)
                else:
                    qry_allocated = (
                        qry_allocated.filter(models_v2.Port.device_owner.
                        in_(db_base_plugin_v2.AUTO_DELETE_PORT_OWNERS)))
                allocated = qry_allocated.all()
                # Delete all the IPAllocation that can be auto-deleted
                if allocated:
                    for x in allocated:
                        session.delete(x)
                LOG.debug("Ports to auto-deallocate: %s", allocated)
                # Check if there are more IP allocations, unless
                # is_auto_address_subnet is True. In that case the check is
                # unnecessary. This additional check not only would be wasteful
                # for this class of subnet, but is also error-prone since when
                # the isolation level is set to READ COMMITTED allocations made
                # concurrently will be returned by this query
                if not is_auto_addr_subnet:
                    alloc = self._subnet_check_ip_allocations(context, id)
                    if alloc:
                        user_alloc = self._subnet_get_user_allocation(
                            context, id)
                        if user_alloc:
                            LOG.info(_LI("Found port (%(port_id)s, %(ip)s) "
                                         "having IP allocation on subnet "
                                         "%(subnet)s, cannot delete"),
                                     {'ip': user_alloc.ip_address,
                                      'port_id': user_alloc.port_id,
                                      'subnet': id})
                            raise exc.SubnetInUse(subnet_id=id)
                        else:
                            # allocation found and it was DHCP port
                            # that appeared after autodelete ports were
                            # removed - need to restart whole operation
                            raise os_db_exception.RetryRequest(
                                exc.SubnetInUse(subnet_id=id))

                db_base_plugin_v2._check_subnet_not_used(context, id)

                # If allocated is None, then all the IPAllocation were
                # correctly deleted during the previous pass.
                if not allocated:
                    mech_context = driver_context.SubnetContext(self, context,
                                                                subnet)
                    self.mechanism_manager.delete_subnet_precommit(
                        mech_context)

                    LOG.debug("Deleting subnet record")
                    session.delete(record)

                    LOG.debug("Committing transaction")
                    break

            for a in allocated:
                if a.port_id:
                    # calling update_port() for each allocation to remove the
                    # IP from the port and call the MechanismDrivers
                    data = {attributes.PORT:
                            {'fixed_ips': [{'subnet_id': ip.subnet_id,
                                            'ip_address': ip.ip_address}
                                           for ip in a.port.fixed_ips
                                           if ip.subnet_id != id]}}
                    try:
                        self.update_port(context, a.port_id, data)
                    except Exception:
                        with excutils.save_and_reraise_exception():
                            LOG.exception(_LE("Exception deleting fixed_ip "
                                              "from port %s"), a.port_id)

        try:
            self.mechanism_manager.delete_subnet_postcommit(mech_context)
        except ml2_exc.MechanismDriverError:
            # TODO(apech) - One or more mechanism driver failed to
            # delete the subnet.  Ideally we'd notify the caller of
            # the fact that an error occurred.
            LOG.error(_LE("mechanism_manager.delete_subnet_postcommit failed"))

    # TODO(yalei) - will be simplified after security group and address pair be
    # converted to ext driver too.
    def _portsec_ext_port_create_processing(self, context, port_data, port):
        attrs = port[attributes.PORT]
        port_security = ((port_data.get(psec.PORTSECURITY) is None) or
                         port_data[psec.PORTSECURITY])

        # allowed address pair checks
        if self._check_update_has_allowed_address_pairs(port):
            if not port_security:
                raise addr_pair.AddressPairAndPortSecurityRequired()
        else:
            # remove ATTR_NOT_SPECIFIED
            attrs[addr_pair.ADDRESS_PAIRS] = []

        if port_security:
            self._ensure_default_security_group_on_port(context, port)
        elif self._check_update_has_security_groups(port):
            raise psec.PortSecurityAndIPRequiredForSecurityGroups()

    def _create_port_db(self, context, port):
        attrs = port[attributes.PORT]
        if not attrs.get('status'):
            attrs['status'] = const.PORT_STATUS_DOWN

        session = context.session
        with session.begin(subtransactions=True):
            dhcp_opts = attrs.get(edo_ext.EXTRADHCPOPTS, [])
            result = super(Ml2Plugin, self).create_port(context, port)
            self.extension_manager.process_create_port(context, attrs, result)
            self._portsec_ext_port_create_processing(context, result, port)

            # sgids must be got after portsec checked with security group
            sgids = self._get_security_groups_on_port(context, port)
            self._process_port_create_security_group(context, result, sgids)
            network = self.get_network(context, result['network_id'])
            binding = db.add_port_binding(session, result['id'])
            mech_context = driver_context.PortContext(self, context, result,
                                                      network, binding, None)
            self._process_port_binding(mech_context, attrs)

            result[addr_pair.ADDRESS_PAIRS] = (
                self._process_create_allowed_address_pairs(
                    context, result,
                    attrs.get(addr_pair.ADDRESS_PAIRS)))
            self._process_port_create_extra_dhcp_opts(context, result,
                                                      dhcp_opts)
            self.mechanism_manager.create_port_precommit(mech_context)

        return result, mech_context

    def create_port(self, context, port):
        attrs = port[attributes.PORT]
        result, mech_context = self._create_port_db(context, port)
        new_host_port = self._get_host_port_if_changed(mech_context, attrs)
        # notify any plugin that is interested in port create events
        kwargs = {'context': context, 'port': new_host_port}
        registry.notify(resources.PORT, events.AFTER_CREATE, self, **kwargs)

        try:
            self.mechanism_manager.create_port_postcommit(mech_context)
        except ml2_exc.MechanismDriverError:
            with excutils.save_and_reraise_exception():
                LOG.error(_LE("mechanism_manager.create_port_postcommit "
                              "failed, deleting port '%s'"), result['id'])
                self.delete_port(context, result['id'])

        # REVISIT(rkukura): Is there any point in calling this before
        # a binding has been successfully established?
        self.notify_security_groups_member_updated(context, result)

        try:
            bound_context = self._bind_port_if_needed(mech_context)
        except ml2_exc.MechanismDriverError:
            with excutils.save_and_reraise_exception():
                LOG.error(_LE("_bind_port_if_needed "
                              "failed, deleting port '%s'"), result['id'])
                self.delete_port(context, result['id'])

        return bound_context.current

    def create_port_bulk(self, context, ports):
        objects = self._create_bulk_ml2(attributes.PORT, context, ports)

        # REVISIT(rkukura): Is there any point in calling this before
        # a binding has been successfully established?
        results = [obj['result'] for obj in objects]
        self.notify_security_groups_member_updated_bulk(context, results)

        for obj in objects:
            attrs = obj['attributes']
            if attrs and attrs.get(portbindings.HOST_ID):
                new_host_port = self._get_host_port_if_changed(
                    obj['mech_context'], attrs)
                kwargs = {'context': context, 'port': new_host_port}
                registry.notify(
                    resources.PORT, events.AFTER_CREATE, self, **kwargs)

        try:
            for obj in objects:
                obj['bound_context'] = self._bind_port_if_needed(
                    obj['mech_context'])
            return [obj['bound_context'].current for obj in objects]
        except ml2_exc.MechanismDriverError:
            with excutils.save_and_reraise_exception():
                resource_ids = [res['result']['id'] for res in objects]
                LOG.error(_LE("_bind_port_if_needed failed. "
                              "Deleting all ports from create bulk '%s'"),
                          resource_ids)
                self._delete_objects(context, attributes.PORT, objects)

    # TODO(yalei) - will be simplified after security group and address pair be
    # converted to ext driver too.
    def _portsec_ext_port_update_processing(self, updated_port, context, port,
                                            id):
        port_security = ((updated_port.get(psec.PORTSECURITY) is None) or
                         updated_port[psec.PORTSECURITY])

        if port_security:
            return

        # check the address-pairs
        if self._check_update_has_allowed_address_pairs(port):
            #  has address pairs in request
            raise addr_pair.AddressPairAndPortSecurityRequired()
        elif (not
         self._check_update_deletes_allowed_address_pairs(port)):
            # not a request for deleting the address-pairs
            updated_port[addr_pair.ADDRESS_PAIRS] = (
                    self.get_allowed_address_pairs(context, id))

            # check if address pairs has been in db, if address pairs could
            # be put in extension driver, we can refine here.
            if updated_port[addr_pair.ADDRESS_PAIRS]:
                raise addr_pair.AddressPairAndPortSecurityRequired()

        # checks if security groups were updated adding/modifying
        # security groups, port security is set
        if self._check_update_has_security_groups(port):
            raise psec.PortSecurityAndIPRequiredForSecurityGroups()
        elif (not
          self._check_update_deletes_security_groups(port)):
            # Update did not have security groups passed in. Check
            # that port does not have any security groups already on it.
            filters = {'port_id': [id]}
            security_groups = (
                super(Ml2Plugin, self)._get_port_security_group_bindings(
                        context, filters)
                     )
            if security_groups:
                raise psec.PortSecurityPortHasSecurityGroup()

    def update_port(self, context, id, port):
        attrs = port[attributes.PORT]
        need_port_update_notify = False
        session = context.session
        bound_mech_contexts = []

        with session.begin(subtransactions=True):
            port_db, binding = db.get_locked_port_and_binding(session, id)
            if not port_db:
                raise exc.PortNotFound(port_id=id)
            mac_address_updated = self._check_mac_update_allowed(
                port_db, attrs, binding)
            need_port_update_notify |= mac_address_updated
            original_port = self._make_port_dict(port_db)
            updated_port = super(Ml2Plugin, self).update_port(context, id,
                                                              port)
            self.extension_manager.process_update_port(context, attrs,
                                                       updated_port)
            self._portsec_ext_port_update_processing(updated_port, context,
                                                     port, id)

            if (psec.PORTSECURITY in attrs) and (
                        original_port[psec.PORTSECURITY] !=
                        updated_port[psec.PORTSECURITY]):
                need_port_update_notify = True
            # TODO(QoS): Move out to the extension framework somehow.
            # Follow https://review.openstack.org/#/c/169223 for a solution.
            if (qos_consts.QOS_POLICY_ID in attrs and
                    original_port[qos_consts.QOS_POLICY_ID] !=
                    updated_port[qos_consts.QOS_POLICY_ID]):
                need_port_update_notify = True

            if addr_pair.ADDRESS_PAIRS in attrs:
                need_port_update_notify |= (
                    self.update_address_pairs_on_port(context, id, port,
                                                      original_port,
                                                      updated_port))
            need_port_update_notify |= self.update_security_group_on_port(
                context, id, port, original_port, updated_port)
            network = self.get_network(context, original_port['network_id'])
            need_port_update_notify |= self._update_extra_dhcp_opts_on_port(
                context, id, port, updated_port)
            levels = db.get_binding_levels(session, id, binding.host)
            mech_context = driver_context.PortContext(
                self, context, updated_port, network, binding, levels,
                original_port=original_port)
            new_host_port = self._get_host_port_if_changed(
                mech_context, attrs)
            need_port_update_notify |= self._process_port_binding(
                mech_context, attrs)
            # For DVR router interface ports we need to retrieve the
            # DVRPortbinding context instead of the normal port context.
            # The normal Portbinding context does not have the status
            # of the ports that are required by the l2pop to process the
            # postcommit events.

            # NOTE:Sometimes during the update_port call, the DVR router
            # interface port may not have the port binding, so we cannot
            # create a generic bindinglist that will address both the
            # DVR and non-DVR cases here.
            # TODO(Swami): This code need to be revisited.
            if port_db['device_owner'] == const.DEVICE_OWNER_DVR_INTERFACE:
                dvr_binding_list = db.get_dvr_port_bindings(session, id)
                for dvr_binding in dvr_binding_list:
                    levels = db.get_binding_levels(session, id,
                                                   dvr_binding.host)
                    dvr_mech_context = driver_context.PortContext(
                        self, context, updated_port, network,
                        dvr_binding, levels, original_port=original_port)
                    self.mechanism_manager.update_port_precommit(
                        dvr_mech_context)
                    bound_mech_contexts.append(dvr_mech_context)
            else:
                self.mechanism_manager.update_port_precommit(mech_context)
                bound_mech_contexts.append(mech_context)

        # Notifications must be sent after the above transaction is complete
        kwargs = {
            'context': context,
            'port': new_host_port,
            'mac_address_updated': mac_address_updated,
        }
        registry.notify(resources.PORT, events.AFTER_UPDATE, self, **kwargs)

        # Note that DVR Interface ports will have bindings on
        # multiple hosts, and so will have multiple mech_contexts,
        # while other ports typically have just one.
        # Since bound_mech_contexts has both the DVR and non-DVR
        # contexts we can manage just with a single for loop.
        try:
            for mech_context in bound_mech_contexts:
                self.mechanism_manager.update_port_postcommit(
                    mech_context)
        except ml2_exc.MechanismDriverError:
            LOG.error(_LE("mechanism_manager.update_port_postcommit "
                          "failed for port %s"), id)

        self.check_and_notify_security_group_member_changed(
            context, original_port, updated_port)
        need_port_update_notify |= self.is_security_group_member_updated(
            context, original_port, updated_port)

        if original_port['admin_state_up'] != updated_port['admin_state_up']:
            need_port_update_notify = True
        # NOTE: In the case of DVR ports, the port-binding is done after
        # router scheduling when sync_routers is callede and so this call
        # below may not be required for DVR routed interfaces. But still
        # since we don't have the mech_context for the DVR router interfaces
        # at certain times, we just pass the port-context and return it, so
        # that we don't disturb other methods that are expecting a return
        # value.
        bound_context = self._bind_port_if_needed(
            mech_context,
            allow_notify=True,
            need_notify=need_port_update_notify)
        return bound_context.current

    def _process_dvr_port_binding(self, mech_context, context, attrs):
        session = mech_context._plugin_context.session
        binding = mech_context._binding
        port = mech_context.current
        port_id = port['id']

        if binding.vif_type != portbindings.VIF_TYPE_UNBOUND:
            binding.vif_details = ''
            binding.vif_type = portbindings.VIF_TYPE_UNBOUND
            if binding.host:
                db.clear_binding_levels(session, port_id, binding.host)
            binding.host = ''

        self._update_port_dict_binding(port, binding)
        binding.host = attrs and attrs.get(portbindings.HOST_ID)
        binding.router_id = attrs and attrs.get('device_id')

    def update_dvr_port_binding(self, context, id, port):
        attrs = port[attributes.PORT]

        host = attrs and attrs.get(portbindings.HOST_ID)
        host_set = attributes.is_attr_set(host)

        if not host_set:
            LOG.error(_LE("No Host supplied to bind DVR Port %s"), id)
            return

        session = context.session
        binding = db.get_dvr_port_binding_by_host(session, id, host)
        device_id = attrs and attrs.get('device_id')
        router_id = binding and binding.get('router_id')
        update_required = (not binding or
            binding.vif_type == portbindings.VIF_TYPE_BINDING_FAILED or
            router_id != device_id)
        if update_required:
            with session.begin(subtransactions=True):
                try:
                    orig_port = super(Ml2Plugin, self).get_port(context, id)
                except exc.PortNotFound:
                    LOG.debug("DVR Port %s has been deleted concurrently", id)
                    return
                if not binding:
                    binding = db.ensure_dvr_port_binding(
                        session, id, host, router_id=device_id)
                network = self.get_network(context, orig_port['network_id'])
                levels = db.get_binding_levels(session, id, host)
                mech_context = driver_context.PortContext(self,
                    context, orig_port, network,
                    binding, levels, original_port=orig_port)
                self._process_dvr_port_binding(mech_context, context, attrs)
            self._bind_port_if_needed(mech_context)

    def _pre_delete_port(self, context, port_id, port_check):
        """Do some preliminary operations before deleting the port."""
        LOG.debug("Deleting port %s", port_id)
        try:
            # notify interested parties of imminent port deletion;
            # a failure here prevents the operation from happening
            kwargs = {
                'context': context,
                'port_id': port_id,
                'port_check': port_check
            }
            registry.notify(
                resources.PORT, events.BEFORE_DELETE, self, **kwargs)
        except exceptions.CallbackFailure as e:
            # NOTE(armax): preserve old check's behavior
            if len(e.errors) == 1:
                raise e.errors[0].error
            raise exc.ServicePortInUse(port_id=port_id, reason=e)

    @oslo_db_api.wrap_db_retry(max_retries=db_api.MAX_RETRIES,
                               retry_on_deadlock=True)
    def delete_port(self, context, id, l3_port_check=True):
        self._pre_delete_port(context, id, l3_port_check)
        # TODO(armax): get rid of the l3 dependency in the with block
        removed_routers = []
        router_ids = []
        l3plugin = manager.NeutronManager.get_service_plugins().get(
            service_constants.L3_ROUTER_NAT)
        is_dvr_enabled = utils.is_extension_supported(
            l3plugin, const.L3_DISTRIBUTED_EXT_ALIAS)

        session = context.session
        with session.begin(subtransactions=True):
            port_db, binding = db.get_locked_port_and_binding(session, id)
            if not port_db:
                LOG.debug("The port '%s' was deleted", id)
                return
            port = self._make_port_dict(port_db)

            network = self.get_network(context, port['network_id'])
            bound_mech_contexts = []
            device_owner = port['device_owner']
            if device_owner == const.DEVICE_OWNER_DVR_INTERFACE:
                bindings = db.get_dvr_port_bindings(context.session, id)
                for bind in bindings:
                    levels = db.get_binding_levels(context.session, id,
                                                   bind.host)
                    mech_context = driver_context.PortContext(
                        self, context, port, network, bind, levels)
                    self.mechanism_manager.delete_port_precommit(mech_context)
                    bound_mech_contexts.append(mech_context)
            else:
                levels = db.get_binding_levels(context.session, id,
                                               binding.host)
                mech_context = driver_context.PortContext(
                    self, context, port, network, binding, levels)
                if is_dvr_enabled and utils.is_dvr_serviced(device_owner):
                    removed_routers = l3plugin.dvr_deletens_if_no_port(
                        context, id)
                self.mechanism_manager.delete_port_precommit(mech_context)
                bound_mech_contexts.append(mech_context)
            if l3plugin:
                router_ids = l3plugin.disassociate_floatingips(
                    context, id, do_notify=False)

            LOG.debug("Calling delete_port for %(port_id)s owned by %(owner)s",
                      {"port_id": id, "owner": device_owner})
            super(Ml2Plugin, self).delete_port(context, id)

        self._post_delete_port(
            context, port, router_ids, removed_routers, bound_mech_contexts)

    def _post_delete_port(
        self, context, port, router_ids, removed_routers, bound_mech_contexts):
        kwargs = {
            'context': context,
            'port': port,
            'router_ids': router_ids,
            'removed_routers': removed_routers
        }
        registry.notify(resources.PORT, events.AFTER_DELETE, self, **kwargs)
        try:
            # Note that DVR Interface ports will have bindings on
            # multiple hosts, and so will have multiple mech_contexts,
            # while other ports typically have just one.
            for mech_context in bound_mech_contexts:
                self.mechanism_manager.delete_port_postcommit(mech_context)
        except ml2_exc.MechanismDriverError:
            # TODO(apech) - One or more mechanism driver failed to
            # delete the port.  Ideally we'd notify the caller of the
            # fact that an error occurred.
            LOG.error(_LE("mechanism_manager.delete_port_postcommit failed for"
                          " port %s"), port['id'])
        self.notifier.port_delete(context, port['id'])
        self.notify_security_groups_member_updated(context, port)

    def get_bound_port_context(self, plugin_context, port_id, host=None,
                               cached_networks=None):
        session = plugin_context.session
        with session.begin(subtransactions=True):
            try:
                port_db = (session.query(models_v2.Port).
                           enable_eagerloads(False).
                           filter(models_v2.Port.id.startswith(port_id)).
                           one())
            except sa_exc.NoResultFound:
                LOG.debug("No ports have port_id starting with %s",
                          port_id)
                return
            except sa_exc.MultipleResultsFound:
                LOG.error(_LE("Multiple ports have port_id starting with %s"),
                          port_id)
                return
            port = self._make_port_dict(port_db)
            network = (cached_networks or {}).get(port['network_id'])

            if not network:
                network = self.get_network(plugin_context, port['network_id'])

            if port['device_owner'] == const.DEVICE_OWNER_DVR_INTERFACE:
                binding = db.get_dvr_port_binding_by_host(
                    session, port['id'], host)
                if not binding:
                    LOG.error(_LE("Binding info for DVR port %s not found"),
                              port_id)
                    return None
                levels = db.get_binding_levels(session, port_db.id, host)
                port_context = driver_context.PortContext(
                    self, plugin_context, port, network, binding, levels)
            else:
                # since eager loads are disabled in port_db query
                # related attribute port_binding could disappear in
                # concurrent port deletion.
                # It's not an error condition.
                binding = port_db.port_binding
                if not binding:
                    LOG.info(_LI("Binding info for port %s was not found, "
                                 "it might have been deleted already."),
                             port_id)
                    return
                levels = db.get_binding_levels(session, port_db.id,
                                               port_db.port_binding.host)
                port_context = driver_context.PortContext(
                    self, plugin_context, port, network, binding, levels)

        return self._bind_port_if_needed(port_context)

    @oslo_db_api.wrap_db_retry(max_retries=db_api.MAX_RETRIES,
                               retry_on_deadlock=True,
                               retry_on_request=True)
    @db_api.convert_db_exception_to_retry(stale_data=True)
    def update_port_status(self, context, port_id, status, host=None,
                           network=None):
        """
        Returns port_id (non-truncated uuid) if the port exists.
        Otherwise returns None.
        network can be passed in to avoid another get_network call if
        one was already performed by the caller.
        """
        updated = False
        session = context.session
        with session.begin(subtransactions=True):
            port = db.get_port(session, port_id)
            if not port:
                LOG.debug("Port %(port)s update to %(val)s by agent not found",
                          {'port': port_id, 'val': status})
                return None
            if (port.status != status and
                port['device_owner'] != const.DEVICE_OWNER_DVR_INTERFACE):
                original_port = self._make_port_dict(port)
                port.status = status
                updated_port = self._make_port_dict(port)
                network = network or self.get_network(
                    context, original_port['network_id'])
                levels = db.get_binding_levels(session, port.id,
                                               port.port_binding.host)
                mech_context = driver_context.PortContext(
                    self, context, updated_port, network, port.port_binding,
                    levels, original_port=original_port)
                self.mechanism_manager.update_port_precommit(mech_context)
                updated = True
            elif port['device_owner'] == const.DEVICE_OWNER_DVR_INTERFACE:
                binding = db.get_dvr_port_binding_by_host(
                    session, port['id'], host)
                if not binding:
                    return
                binding['status'] = status
                binding.update(binding)
                updated = True

        if (updated and
            port['device_owner'] == const.DEVICE_OWNER_DVR_INTERFACE):
            with session.begin(subtransactions=True):
                port = db.get_port(session, port_id)
                if not port:
                    LOG.warning(_LW("Port %s not found during update"),
                                port_id)
                    return
                original_port = self._make_port_dict(port)
                network = network or self.get_network(
                    context, original_port['network_id'])
                port.status = db.generate_dvr_port_status(session, port['id'])
                updated_port = self._make_port_dict(port)
                levels = db.get_binding_levels(session, port_id, host)
                mech_context = (driver_context.PortContext(
                    self, context, updated_port, network,
                    binding, levels, original_port=original_port))
                self.mechanism_manager.update_port_precommit(mech_context)

        if updated:
            self.mechanism_manager.update_port_postcommit(mech_context)

        if port['device_owner'] == const.DEVICE_OWNER_DVR_INTERFACE:
            db.delete_dvr_port_binding_if_stale(session, binding)

        return port['id']

    def port_bound_to_host(self, context, port_id, host):
        port = db.get_port(context.session, port_id)
        if not port:
            LOG.debug("No Port match for: %s", port_id)
            return False
        if port['device_owner'] == const.DEVICE_OWNER_DVR_INTERFACE:
            bindings = db.get_dvr_port_bindings(context.session, port_id)
            for b in bindings:
                if b.host == host:
                    return True
            LOG.debug("No binding found for DVR port %s", port['id'])
            return False
        else:
            port_host = db.get_port_binding_host(context.session, port_id)
            return (port_host == host)

    def get_ports_from_devices(self, context, devices):
        port_ids_to_devices = dict(
            (self._device_to_port_id(context, device), device)
            for device in devices)
        port_ids = port_ids_to_devices.keys()
        ports = db.get_ports_and_sgs(context, port_ids)
        for port in ports:
            # map back to original requested id
            port_id = next((port_id for port_id in port_ids
                           if port['id'].startswith(port_id)), None)
            port['device'] = port_ids_to_devices.get(port_id)

        return ports

    @staticmethod
    def _device_to_port_id(context, device):
        # REVISIT(rkukura): Consider calling into MechanismDrivers to
        # process device names, or having MechanismDrivers supply list
        # of device prefixes to strip.
        for prefix in const.INTERFACE_PREFIXES:
            if device.startswith(prefix):
                return device[len(prefix):]
        # REVISIT(irenab): Consider calling into bound MD to
        # handle the get_device_details RPC
        if not uuidutils.is_uuid_like(device):
            port = db.get_port_from_device_mac(context, device)
            if port:
                return port.id
        return device

    def _notify_registry(self, resource_type, event_type, context, resource):
        kwargs = {
            'context': context,
            resource_type: resource,
        }
        registry.notify(resource_type, event_type, self, **kwargs)<|MERGE_RESOLUTION|>--- conflicted
+++ resolved
@@ -76,11 +76,8 @@
 from neutron.plugins.ml2 import managers
 from neutron.plugins.ml2 import models
 from neutron.plugins.ml2 import rpc
-<<<<<<< HEAD
 from neutron.quota import resource_registry
-=======
 from neutron.services.qos import qos_consts
->>>>>>> b0275b6f
 
 LOG = log.getLogger(__name__)
 
